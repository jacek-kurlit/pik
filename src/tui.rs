use std::io::{self};

use anyhow::Result;
use crossterm::{
    event::{self, Event, KeyCode, KeyEventKind},
    execute,
    terminal::{disable_raw_mode, enable_raw_mode, EnterAlternateScreen, LeaveAlternateScreen},
};
use ratatui::{
    prelude::*,
    widgets::{block::Title, *},
};
use style::palette::tailwind;

use crate::processes::{Process, ProcessManager};

const PALETTES: [tailwind::Palette; 4] = [
    tailwind::BLUE,
    tailwind::EMERALD,
    tailwind::INDIGO,
    tailwind::RED,
];
const INFO_TEXT: &str =
    "(ESC) quit | (SHIFT + TAB) move up | (TAB) move down | (->) next color | (<-) previous color";

struct TableColors {
    buffer_bg: Color,
    header_bg: Color,
    header_fg: Color,
    row_fg: Color,
    selected_style_fg: Color,
    normal_row_color: Color,
    alt_row_color: Color,
    footer_border_color: Color,
}

impl TableColors {
    fn new(color: &tailwind::Palette) -> Self {
        Self {
            buffer_bg: tailwind::SLATE.c950,
            header_bg: color.c900,
            header_fg: tailwind::SLATE.c200,
            row_fg: tailwind::SLATE.c200,
            selected_style_fg: color.c400,
            normal_row_color: tailwind::SLATE.c950,
            alt_row_color: tailwind::SLATE.c900,
            footer_border_color: color.c400,
        }
    }
}

struct App {
    state: TableState,
    process_manager: ProcessManager,
    processes: Vec<Process>,
    scroll_state: ScrollbarState,
    colors: TableColors,
    color_index: usize,
    search_criteria: String,
}

impl App {
<<<<<<< HEAD
    fn new(process_query: ProcessQuery, search_criteria: String) -> Result<App> {
        let processes = process_query.find_processes(&search_criteria)?;
        let scroll_size = processes.len() - 1;
=======
    fn new(search_criteria: String) -> Result<App> {
        let mut process_manager = ProcessManager::new();
        let processes = process_manager.find_processes(&search_criteria);
        let scroll_size = processes.len().saturating_sub(1) * ITEM_HEIGHT;
>>>>>>> 0fa5b27f
        Ok(App {
            state: TableState::default().with_selected(0),
            process_manager,
            processes,
            scroll_state: ScrollbarState::new(scroll_size),
            colors: TableColors::new(&PALETTES[0]),
            color_index: 0,
            search_criteria,
        })
    }
    pub fn next(&mut self) {
        let i = match self.state.selected() {
            Some(i) => {
                if i >= self.processes.len() - 1 {
                    0
                } else {
                    i + 1
                }
            }
            None => 0,
        };
        self.state.select(Some(i));
        self.scroll_state = self.scroll_state.position(i);
    }

    pub fn previous(&mut self) {
        let i = match self.state.selected() {
            Some(i) => {
                if i == 0 {
                    self.processes.len().saturating_sub(1)
                } else {
                    i - 1
                }
            }
            None => 0,
        };
        self.state.select(Some(i));
        self.scroll_state = self.scroll_state.position(i);
    }

    pub fn next_color(&mut self) {
        self.color_index = (self.color_index + 1) % PALETTES.len();
    }

    pub fn previous_color(&mut self) {
        let count = PALETTES.len();
        self.color_index = (self.color_index + count - 1) % count;
    }

    pub fn set_colors(&mut self) {
        self.colors = TableColors::new(&PALETTES[self.color_index])
    }

    fn kill_selected_process(&mut self) {
        if self.state.selected().is_none() {
            return;
        }
        let selected_row = self.state.selected().unwrap();
        if let Some(prc) = self.processes.get(selected_row) {
            self.process_manager.kill_process(prc.pid);
            //TODO: this remove is not performant approach, maybe find better way
            self.processes.remove(selected_row);
            //FIXME: this is not refereshing I think there maybe issue with cache / process kill still being executed
            // self.processes = self.process_query.find_processes(&self.search_criteria);
        }
    }
}

pub fn start_tui_app(search_criteria: String) -> Result<()> {
    // setup terminal
    enable_raw_mode()?;
    let stdout = io::stdout();
    let backend = CrosstermBackend::new(stdout);
    let mut terminal = Terminal::new(backend)?;
    execute!(terminal.backend_mut(), EnterAlternateScreen)?;

    // create app and run it
    let app = App::new(search_criteria)?;
    let res = run_app(&mut terminal, app);

    // restore terminal
    disable_raw_mode()?;
    execute!(terminal.backend_mut(), LeaveAlternateScreen)?;
    terminal.show_cursor()?;

    if let Err(err) = res {
        println!("{err:?}");
    }

    Ok(())
}

fn run_app<B: Backend>(terminal: &mut Terminal<B>, mut app: App) -> io::Result<()> {
    loop {
        terminal.draw(|f| ui(f, &mut app))?;

        if let Event::Key(key) = event::read()? {
            if key.kind == KeyEventKind::Press {
                use KeyCode::*;
                match key.code {
                    Esc => return Ok(()),
                    Up | BackTab => app.previous(),
                    Tab | Down => app.next(),
                    Right => app.next_color(),
                    Left => app.previous_color(),
                    Enter => app.kill_selected_process(),
                    _ => {}
                }
            }
        }
    }
}

fn ui(f: &mut Frame, app: &mut App) {
    let rects = Layout::vertical([
        Constraint::Length(4),
        Constraint::Min(5),
        Constraint::Length(3),
    ])
    .split(f.size());

    app.set_colors();

    render_header(f, app, rects[0]);

    render_table(f, app, rects[1]);

    render_scrollbar(f, app, rects[1]);

    render_footer(f, app, rects[2]);
}

fn render_header(f: &mut Frame, app: &mut App, area: Rect) {
    let criteria = if app.search_criteria.is_empty() {
        "none"
    } else {
        app.search_criteria.as_str()
    };
    let header = Paragraph::new(format!("Criteria: '{}'", criteria))
        .style(Style::new().fg(app.colors.row_fg).bg(app.colors.buffer_bg))
        .centered()
        .block(
            Block::default()
                .title(
                    Title::from(Span::styled(
                        " Search criteria ",
                        Style::default().underline_color(Color::Red),
                    ))
                    .alignment(Alignment::Center),
                )
                .borders(Borders::ALL)
                .border_style(Style::new().fg(app.colors.footer_border_color))
                .border_type(BorderType::Double),
        );
    f.render_widget(header, area);
}

fn render_table(f: &mut Frame, app: &mut App, area: Rect) {
    let header_style = Style::default()
        .fg(app.colors.header_fg)
        .bg(app.colors.header_bg);
    let selected_style = Style::default()
        .add_modifier(Modifier::REVERSED)
        .fg(app.colors.selected_style_fg);

    let header = Row::new(vec!["USER", "PID", "CMD", "ARGS"]).style(header_style);
    let rows = app.processes.iter().enumerate().map(|(i, data)| {
        let color = match i % 2 {
            0 => app.colors.normal_row_color,
            _ => app.colors.alt_row_color,
        };
        Row::new(vec![
            format!("{}", data.user_name),
            format!("{}", data.pid),
            format!("{}", data.cmd),
            format!("{}", data.args),
        ])
        .style(Style::new().fg(app.colors.row_fg).bg(color))
    });
    let table = Table::new(
        rows,
        [
            Constraint::Percentage(10),
            Constraint::Percentage(10),
            Constraint::Percentage(15),
            Constraint::Percentage(65),
        ],
    )
    .header(header)
    .block(
        Block::default()
            .title(
                //FIXME: for empty table this is howing 1 / 0
                Title::from(format!(
                    " {} / {} ",
                    app.state.selected().unwrap_or(0) + 1,
                    app.processes.len()
                ))
                .position(block::Position::Bottom)
                .alignment(Alignment::Center),
            )
            .borders(Borders::ALL)
            .border_style(Style::new().fg(app.colors.footer_border_color))
            .border_type(BorderType::Double),
    )
    .highlight_style(selected_style)
    .highlight_symbol(Text::from(vec![" ".into()]))
    .bg(app.colors.buffer_bg)
    .highlight_spacing(HighlightSpacing::Always);
    f.render_stateful_widget(table, area, &mut app.state);
}

fn render_scrollbar(f: &mut Frame, app: &mut App, area: Rect) {
    f.render_stateful_widget(
        Scrollbar::default()
            .orientation(ScrollbarOrientation::VerticalRight)
            .begin_symbol(None)
            .end_symbol(None),
        area.inner(&Margin {
            vertical: 1,
            horizontal: 1,
        }),
        &mut app.scroll_state,
    );
}

fn render_footer(f: &mut Frame, app: &mut App, area: Rect) {
    let info_footer = Paragraph::new(Line::from(INFO_TEXT))
        .style(Style::new().fg(app.colors.row_fg).bg(app.colors.buffer_bg))
        .centered()
        .block(
            Block::default()
                .borders(Borders::ALL)
                .border_style(Style::new().fg(app.colors.footer_border_color))
                .border_type(BorderType::Double),
        );
    f.render_widget(info_footer, area);
}<|MERGE_RESOLUTION|>--- conflicted
+++ resolved
@@ -60,16 +60,10 @@
 }
 
 impl App {
-<<<<<<< HEAD
-    fn new(process_query: ProcessQuery, search_criteria: String) -> Result<App> {
-        let processes = process_query.find_processes(&search_criteria)?;
-        let scroll_size = processes.len() - 1;
-=======
     fn new(search_criteria: String) -> Result<App> {
         let mut process_manager = ProcessManager::new();
         let processes = process_manager.find_processes(&search_criteria);
         let scroll_size = processes.len().saturating_sub(1) * ITEM_HEIGHT;
->>>>>>> 0fa5b27f
         Ok(App {
             state: TableState::default().with_selected(0),
             process_manager,
